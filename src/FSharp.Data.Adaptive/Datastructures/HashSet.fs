--- conflicted
+++ resolved
@@ -355,13 +355,8 @@
 
     /// Creates a set with all entries from the seq.
     /// `O(N * log N)`
-<<<<<<< HEAD
     static member OfSeq (seq: seq<'T>) =
-        #if !FABLE_COMPILER
-=======
-    static member OfSeq (seq : seq<'T>) =
         #if !FABLE_NO_TYPE_TESTS
->>>>>>> 35170993
         match seq with
         | :? HashSet<'T> as set -> set
         | _ -> 
