﻿namespace FSharp.Data.Adaptive

open System.Collections
open System.Collections.Generic

/// Helper functions for hash-collision lists.
/// Most members have bad runtime, but the lists should be quite small when using appropriate hashCodes.
module internal HashSetList =

    let inline combineHash (a: int) (b: int) =
        uint32 a ^^^ uint32 b + 0x9e3779b9u + ((uint32 a) <<< 6) + ((uint32 a) >>> 2) |> int

    let rec add (cnt: ref<int>) (value: 'T) (list: list<'T>) =
        match list with
            | [] -> 
                cnt := !cnt + 1
                [value]
            | h :: tail ->
                if Unchecked.equals h value then
                    list
                else
                    h :: add cnt value tail

    let rec remove (cnt: ref<int>) (value: 'T) (list: list<'T>) =
        match list with
            | [] ->
                None
            | h :: tail ->
                if Unchecked.equals h value then
                    cnt := !cnt - 1
                    match tail with
                        | [] -> None
                        | _ -> Some tail
                else
                    match remove cnt value tail with
                        | Some t -> Some (h :: t)
                        | None -> Some [h]

    let rec union (dupl: ref<int>) (l: list<'T>) (r: list<'T>) =
        let newR = 
            r |> List.filter (fun r ->
                if l |> List.exists (Unchecked.equals r) then
                    dupl := !dupl + 1
                    false
                else
                    true
            )

        l @ newR

    let rec difference (cnt: ref<int>) (l: list<'T>) (r: list<'T>) =
        match l with
            | [] -> 
                None
            | h :: tail ->
                if List.exists (Unchecked.equals h) r then
                    difference cnt tail r
                else
                    cnt := !cnt + 1
                    match difference cnt tail r with
                        | Some t -> Some (h :: t)
                        | None -> Some [h]
                    

    let rec intersect (cnt: ref<int>) (l: list<'T>) (r: list<'T>) =
        match l with
            | [] ->
                None
            | h :: tail ->
                if List.exists (Unchecked.equals h) r then
                    cnt := !cnt + 1
                    match intersect cnt tail r with
                        | Some t -> Some (h :: t)
                        | None -> Some [h]
                else
                    intersect cnt tail r


    let rec mergeWithOption (f: 'A -> bool -> bool -> option<'B>) (l: list<'A>) (r: list<'A>) =
        let newL = 
            l |> List.choose (fun lk ->
                let other = r |> List.exists (fun rk -> Unchecked.equals rk lk)
 
                match f lk true other with
                    | Some r -> Some (struct (lk, r))
                    | None -> None
            )
        let newR =
            r |> List.choose (fun rk ->
                if l |> List.forall (fun lk -> not (Unchecked.equals lk rk)) then
                    match f rk false true with
                        | Some r -> Some (struct (rk, r))
                        | None -> None
                else 
                    None
            )

        match newL with
        | [] ->
            match newR with
            | [] -> None
            | _ -> Some newR
        | _ ->
            match newR with
                | [] -> Some newL
                | _ -> Some (newL @ newR)
          
    let rec equals (l: list<'T>) (r: list<'T>) =
        let mutable r = r
        let c = ref 0
        
        use e = (l :> seq<_>).GetEnumerator()
        while !c = 0 && e.MoveNext() do
            let l = e.Current
            c := 1
            r <- remove c l r |> Option.defaultValue []

        !c = 0 && List.isEmpty r

/// Immutable hash-based set datastructure.
/// Hash/equality are determined using the Unchecked module
[<Struct; NoComparison; CustomEquality>]
[<StructuredFormatDisplay("{AsString}")>]
type HashSet<'T> internal(cnt: int, store: intmap<list<'T>>) =
    static let empty = HashSet(0, IntMap.empty)

    /// Internal for getting the IntMap store
    member internal x.Store = store

    /// The empty HashSet
    static member Empty: HashSet<'T> = empty
    
    /// Is the set empty? `O(1)`
    member x.IsEmpty = cnt = 0

    /// The number of elements in the set `O(1)`    
    member x.Count = cnt

    /// Adds the given entry. `O(log N)`
    member x.Add (value: 'T) =
        let hash = Unchecked.hash value
        let cnt = ref cnt

        let newStore = 
            store |> IntMap.alter (fun o ->
                match o with
                    | None -> 
                        cnt := !cnt + 1 
                        Some [value]
                    | Some old -> 
                        HashSetList.add cnt value old |> Some
            ) hash

        HashSet(!cnt, newStore)
  
    /// Adds the given entry and returns none if it was already existing. `O(log N)`
    member x.TryAdd (value: 'T) =
        let res = x.Add value
        if res.Count <> cnt then Some res
        else None
      
    /// Removes the given entry. `O(log N)`
    member x.Remove (value: 'T) =
        let hash = Unchecked.hash value
        let cnt = ref cnt
        
        let newStore = 
            store |> IntMap.alter (fun o ->
                match o with
                    | None -> None
                    | Some old -> HashSetList.remove cnt value old
            ) hash

        HashSet(!cnt, newStore)
        
    /// Removes the given entry and returns none if it was not existing. `O(log N)`
    member x.TryRemove (value: 'T) =
        let res = x.Remove value
        if res.Count <> cnt then Some res
        else None

    /// Tests if the given key exists. `O(log N)`
    member x.Contains (value: 'T) =
        let hash = Unchecked.hash value
        match IntMap.tryFind hash store with
            | Some l -> l |> List.exists (Unchecked.equals value)
            | None -> false
    
    /// Adds or deletes the given key.
    /// The update functions gets a boolean indicating whether the key was contained and
    /// Can return a new "contained-value".
    /// `O(log N)`     
    member x.Alter(key: 'T, f: bool -> bool) =
        let hash = Unchecked.hash key
        let mutable cnt = cnt

        let newStore =  
            store |> IntMap.alter (fun ol ->
                match ol with
                    | None ->
                        if f false then
                            cnt <- cnt + 1
                            Some [key]
                        else
                            None
                    | Some ol ->
                        let mutable was = List.exists (Unchecked.equals key) ol
                        let should = f was
                        if should && not was then 
                            cnt <- cnt + 1
                            Some (key :: ol)
                        elif not should && was then
                            cnt <- cnt - 1
                            match List.filter (Unchecked.equals key >> not) ol with
                                | [] -> None
                                | l -> Some l
                        else
                            Some ol
            ) hash

        HashSet(cnt, newStore)

    /// Creates a new set by applying the given function to all entries.
    /// `O(N * log N)`
    member x.Map (mapping: 'T -> 'B) =
        let mutable res = HashSet.Empty
        for e in x.ToSeq() do
            res <- res.Add(mapping e)
        res

    /// Creates a new set by applying the given function to all entries.
    /// `O(N * log N)`
    member x.Choose (mapping: 'T -> option<'B>) =
        let mutable res = HashSet.Empty
        for e in x.ToSeq() do
            match mapping e with
                | Some e ->
                    res <- res.Add(e)
                | None ->
                    ()
        res

    /// Creates a new set that contains all entries for which predicate was true.
    /// `O(N * log N)`
    member x.Filter (predicate: 'T -> bool) =
        let mutable cnt = 0
        let predicate v =
            if predicate v then
                cnt <- cnt + 1
                true
            else
                false

        let newStore =
            store |> IntMap.mapOption (fun l ->
                match List.filter predicate l with
                    | [] -> None
                    | l -> Some l
            )

        HashSet(cnt, newStore)
    
    /// Creates a new set by applying the mapping function to each entry and unioning the results.
    /// `O(N * log N)`
    member x.Collect (mapping: 'T -> HashSet<'B>) =
        let mutable res = HashSet<'B>.Empty
        for (_,l) in IntMap.toSeq store do
            for e in l do
                res <- res.Union (mapping e)
        res

    /// Applies the iter function to all entries of the set.
    /// `O(N)`
    member x.Iter (iter: 'T -> unit) =
        store |> IntMap.toSeq |> Seq.iter (fun (_,l) -> l |> List.iter iter)
    
    /// Tests whether an entry making the predicate true exists.
    /// `O(N)`
    member x.Exists (predicate: 'T -> bool) =
        store |> IntMap.toSeq |> Seq.exists (fun (_,l) -> l |> List.exists predicate)

    /// Tests whether all entries fulfil the given predicate.
    /// `O(N)`
    member x.Forall (predicate: 'T -> bool) =
        store |> IntMap.toSeq |> Seq.forall (fun (_,l) -> l |> List.forall predicate)

    /// Folds over all entries of the set.
    /// Note that the order for elements is undefined.
    /// `O(N)`
    member x.Fold (seed: 'S, folder: 'S -> 'T -> 'S) =
        store |> IntMap.toSeq |> Seq.fold (fun s (_,l) ->
            l |> List.fold folder s
        ) seed

    /// Creates a new set containing all elements from this and other.
    /// `O(N + M)`
    member x.Union (other: HashSet<'T>): HashSet<'T> =
        let dupl = ref 0
        let newStore = IntMap.appendWith (fun l r -> HashSetList.union dupl l r) store other.Store
        HashSet(cnt + other.Count - !dupl, newStore)

    /// Creates a new set containing all elements from this that are not in other.
    /// `O(N + M)`
    member x.Difference (other: HashSet<'T>): HashSet<'T> =
        let cnt = ref 0
        let newStore =
            IntMap.mergeWithKey 
                (fun k ll rl -> HashSetList.difference cnt ll rl) 
                (fun l -> cnt := l |> IntMap.fold (fun s l -> s + List.length l) !cnt; l)
                (fun r -> IntMap.empty) 
                store 
                other.Store

        HashSet(!cnt, newStore)
    
    /// Creates a new set containing all elements that are present in both sets.
    /// `O(N + M)`
    member x.Intersect (other: HashSet<'T>): HashSet<'T> =
        let cnt = ref 0
        let newStore =
            IntMap.mergeWithKey 
                (fun k ll rl -> HashSetList.intersect cnt ll rl) 
                (fun l -> IntMap.empty)
                (fun r -> IntMap.empty) 
                store 
                other.Store

        HashSet(!cnt, newStore)
       
    /// Creates a seq holding all values contained in the set.
    /// `O(N)`
    member x.ToSeq() =
        store |> IntMap.toSeq |> Seq.collect snd
       
    /// Creates a list holding all values contained in the set.
    /// `O(N)`
    member x.ToList() =
        store |> IntMap.toList |> List.collect snd
               
    /// Creates an array holding all values contained in the set.
    /// `O(N)`
    member x.ToArray() =
        let result = Array.zeroCreate cnt
        let mutable i = 0
        for (_, list) in IntMap.toSeq store do
            for value in list do
                result.[i] <- value
                i <- i + 1
        result

    /// Creates a set with a single entry
    /// `O(1)`
    static member Single (value: 'T) =
        empty.Add value

    /// Creates a set with all entries from the seq.
    /// `O(N * log N)`
<<<<<<< HEAD
    static member OfSeq (seq: seq<'T>) =
        #if !FABLE_NO_TYPE_TESTS
=======
    static member OfSeq (seq : seq<'T>) =
        #if !ADAPTIVE_NO_TYPE_TESTS
>>>>>>> 667c45e0
        match seq with
        | :? HashSet<'T> as set -> set
        | _ -> 
        #endif
            let mutable res = empty
            for e in seq do
                res <- res.Add e
            res
        
    /// Creates a set with all entries from the list.
    /// `O(N * log N)`
    static member OfList (list: list<'T>) =
        HashSet.OfSeq list
        
    /// Creates a set with all entries from the array.
    /// `O(N * log N)`
    static member OfArray (arr: array<'T>) =
        HashSet.OfSeq arr

    override x.GetHashCode() =
        match store with
            | Nil -> 0
            | _ -> store |> Seq.fold (fun s (h,_l) -> HashSetList.combineHash s h) 0

    override x.Equals(o) =
        #if ADAPTIVE_NO_TYPE_TESTS 
        IntMap.equals HashSetList.equals store (unbox<HashSet<'T>> o).Store
        #else
        match o with
        | :? HashSet<'T> as o -> 
            IntMap.equals HashSetList.equals store o.Store
        | _ ->
            false
        #endif

    override x.ToString() =
        let suffix =
            if x.Count > 5 then "; ..."
            else ""

        let content =
            x.ToSeq() |> Seq.truncate 5 |> Seq.map (sprintf "%A") |> String.concat "; "

        "HashSet [" + content + suffix + "]"

    member private x.AsString = x.ToString()

    interface IEnumerable with
        member x.GetEnumerator() = new HashSetEnumerator<_>(store) :> _

    interface IEnumerable<'T> with
        member x.GetEnumerator() = new HashSetEnumerator<_>(store) :> _

and private HashSetEnumerator<'T>(store: intmap<list<'T>>) =
    let mutable stack = [store]
    let mutable inner = []
    let mutable current = Unchecked.defaultof<'T>

    let rec moveNext() =
        match inner with
            | [] -> 
                match stack with
                    | [] -> false
                    | h :: rest ->
                        stack <- rest
                        match h with
                            | Nil -> 
                                moveNext()

                            | Tip(_,vs) ->
                                match vs with
                                    | v :: rest ->
                                        current <- v
                                        inner <- rest
                                        true
                                    | [] ->
                                        moveNext()

                            | Bin(_,_,l,r) ->
                                stack <- l :: r :: stack
                                moveNext()
            | h :: rest ->
                current <- h
                inner <- rest
                true

    interface IEnumerator with
        member x.MoveNext() = moveNext()
        member x.Current = current :> obj
        member x.Reset() =
            stack <- [store]
            inner <- []
            current <- Unchecked.defaultof<_>

    interface IEnumerator<'T> with
        member x.Current = current
        member x.Dispose() =
            stack <- []
            inner <- []
            current <- Unchecked.defaultof<_>
            
/// Functional programming operators related to the HashSet<_> type.
[<CompilationRepresentation(CompilationRepresentationFlags.ModuleSuffix)>]
module HashSet =

    /// The empty set.
    [<GeneralizableValue>]
    let empty<'T> = HashSet<'T>.Empty

    /// Creates a set with a single entry
    /// `O(1)`
    let inline single (value: 'T) =
        HashSet.Single value

    /// Creates a set with all entries from the seq.
    /// `O(N * log N)`
    let inline ofSeq (seq: seq<'T>) =
        HashSet.OfSeq seq

    /// Creates a set with all entries from the list.
    /// `O(N * log N)`
    let inline ofList (list: list<'T>) =
        HashSet.OfList list

    /// Creates a set with all entries from the array.
    /// `O(N * log N)`
    let inline ofArray (arr: 'T[]) =
        HashSet.OfArray arr

    /// Creates a seq holding all values contained in the set.
    /// `O(N)`
    let inline toSeq (set: HashSet<'T>) =
        set.ToSeq()

    /// Creates a list holding all values contained in the set.
    /// `O(N)`
    let inline toList (set: HashSet<'T>) =
        set.ToList()

    /// Creates an array holding all values contained in the set.
    /// `O(N)`
    let inline toArray (set: HashSet<'T>) =
        set.ToArray()

    /// Adds the given entry. `O(log N)`
    let inline add (value: 'T) (set: HashSet<'T>) =
        set.Add value
        
    /// Adds the given entry and returns none if it was already existing. `O(log N)`
    let inline tryAdd (value: 'T) (set: HashSet<'T>) =
        set.TryAdd value

    /// Removes the given entry. `O(log N)`
    let inline remove (value: 'T) (set: HashSet<'T>) =
        set.Remove value
        
    /// Removes the given entry and returns none if it was not existing. `O(log N)`
    let inline tryRemove (value: 'T) (set: HashSet<'T>) =
        set.TryRemove value

    /// Adds or deletes the given key.
    /// The update functions gets a boolean indicating whether the key was contained and
    /// Can return a new "contained-value".
    /// `O(log N)`   
    let inline alter (value: 'T) (mapping: bool -> bool) (set: HashSet<'T>) =
        set.Alter(value, mapping)

    /// Creates a new set containing all elements from l and r.
    /// `O(N + M)`
    let inline union (l: HashSet<'T>) (r: HashSet<'T>) =
        l.Union r

    /// Creates a new set containing all elements from the given sets.
    /// `O(N + M)`
    let inline unionMany (sets: seq<HashSet<'T>>) =
        sets |> Seq.fold union empty

    /// Creates a new set containing all elements from l that are not in r.
    /// `O(N + M)`
    let inline difference (l: HashSet<'T>) (r: HashSet<'T>) =
        l.Difference r

    /// Creates a new set containing all elements that are present in both sets.
    /// `O(N + M)`
    let inline intersect (l: HashSet<'T>) (r: HashSet<'T>) =
        l.Intersect r

    /// Creates a new set by applying the given function to all entries.
    /// `O(N * log N)`
    let inline map (mapping: 'A -> 'B) (set: HashSet<'A>) =
        set.Map mapping

    /// Creates a new set by applying the given function to all entries.
    /// `O(N * log N)`
    let inline choose (mapping: 'A -> option<'B>) (set: HashSet<'A>) =
        set.Choose mapping

    /// Creates a new set that contains all entries for which predicate was true.
    /// `O(N * log N)`
    let inline filter (predicate: 'T -> bool) (set: HashSet<'T>) =
        set.Filter predicate

    /// Creates a new set by applying the mapping function to each entry and unioning the results.
    /// `O(N * log N)`
    let inline collect (mapping: 'A -> HashSet<'B>) (set: HashSet<'A>) =
        set.Collect mapping

    /// Applies the iter function to all entries of the set.
    /// `O(N)`
    let inline iter (mapping: 'T -> unit) (set: HashSet<'T>) =
        set.Iter mapping

    /// Tests whether an entry making the predicate true exists.
    /// `O(N)`
    let inline exists (predicate: 'T -> bool) (set: HashSet<'T>) =
        set.Exists predicate

    /// Tests whether all entries fulfil the given predicate.
    /// `O(N)`
    let inline forall (predicate: 'T -> bool) (set: HashSet<'T>) =
        set.Forall predicate

    /// Folds over all entries of the set.
    /// Note that the order for elements is undefined.
    /// `O(N)`
    let inline fold (folder: 'S -> 'T -> 'S) (seed: 'S) (set: HashSet<'T>) =
        set.Fold(seed, folder)

    /// Is the set empty? `O(1)`
    let inline isEmpty (set: HashSet<'T>) =
        set.IsEmpty

    /// The number of elements in the set `O(1)` 
    let inline count (set: HashSet<'T>) =
        set.Count

    /// Tests if the given key exists. `O(log N)`
    let inline contains (value: 'T) (set: HashSet<'T>) =
        set.Contains value<|MERGE_RESOLUTION|>--- conflicted
+++ resolved
@@ -355,13 +355,8 @@
 
     /// Creates a set with all entries from the seq.
     /// `O(N * log N)`
-<<<<<<< HEAD
     static member OfSeq (seq: seq<'T>) =
-        #if !FABLE_NO_TYPE_TESTS
-=======
-    static member OfSeq (seq : seq<'T>) =
         #if !ADAPTIVE_NO_TYPE_TESTS
->>>>>>> 667c45e0
         match seq with
         | :? HashSet<'T> as set -> set
         | _ -> 
