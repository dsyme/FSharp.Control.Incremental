﻿<?xml version="1.0" encoding="utf-8"?>
<Project Sdk="Microsoft.NET.Sdk">
  <PropertyGroup>
    <OutputType>Exe</OutputType>
    <TargetFramework>netcoreapp2.2</TargetFramework>
    <GenerateProgramFile>false</GenerateProgramFile>
  </PropertyGroup>
  <PropertyGroup Condition="'$(Configuration)|$(Platform)'=='Debug|AnyCPU'">
    <OutputPath>..\..\bin\Debug\</OutputPath>
  </PropertyGroup>
  <PropertyGroup Condition="'$(Configuration)|$(Platform)'=='Release|AnyCPU'">
    <OutputPath>..\..\bin\Release\</OutputPath>
  </PropertyGroup>
  <ItemGroup>
    <Compile Include="Utilities\Helpers.fs" />
    <Compile Include="Utilities\AdaptiveValidation.fs" />
    <Compile Include="IntMap.fs" />
    <Compile Include="HashMap.fs" />
    <Compile Include="HashSet.fs" />
    <Compile Include="PriorityQueue.fs" />
    <Compile Include="WeakOutputSet.fs" />
    <Compile Include="History.fs" />
<<<<<<< HEAD
    <Compile Include="AdaptiveRef.fs" />
    <Compile Include="AdaptiveHashSet.fs" />
=======
    <Compile Include="ARef.fs" />
    <Compile Include="ARefNoReference.fs" />
    <Compile Include="ASet.fs" />
>>>>>>> 670986f3
    <Compile Include="Program.fs" />
  </ItemGroup>
  <ItemGroup>
    <ProjectReference Include="..\FSharp.Control.Incremental.Reference\FSharp.Control.Incremental.Reference.fsproj" />
    <ProjectReference Include="..\FSharp.Control.Incremental\FSharp.Control.Incremental.fsproj" />
  </ItemGroup>
  <Import Project="..\..\.paket\Paket.Restore.targets" />
</Project><|MERGE_RESOLUTION|>--- conflicted
+++ resolved
@@ -20,14 +20,9 @@
     <Compile Include="PriorityQueue.fs" />
     <Compile Include="WeakOutputSet.fs" />
     <Compile Include="History.fs" />
-<<<<<<< HEAD
     <Compile Include="AdaptiveRef.fs" />
     <Compile Include="AdaptiveHashSet.fs" />
-=======
-    <Compile Include="ARef.fs" />
     <Compile Include="ARefNoReference.fs" />
-    <Compile Include="ASet.fs" />
->>>>>>> 670986f3
     <Compile Include="Program.fs" />
   </ItemGroup>
   <ItemGroup>
